--- conflicted
+++ resolved
@@ -38,12 +38,12 @@
 terminator-workflow-recorder = { path = "../terminator-workflow-recorder" }
 jsonpath_lib = "0.3.0"
 regex = { workspace = true }
-<<<<<<< HEAD
+
 quick-js = "0.4"
 tempfile = "3"
-=======
+
 reqwest = { version = "0.12.5", features = ["json"] }
->>>>>>> abeb2263
+
 
 
 [dev-dependencies]
