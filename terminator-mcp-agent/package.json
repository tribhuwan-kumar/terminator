--- conflicted
+++ resolved
@@ -16,18 +16,11 @@
   ],
   "name": "terminator-mcp-agent",
   "optionalDependencies": {
-<<<<<<< HEAD
-    "terminator-mcp-darwin-arm64": "0.19.0",
-    "terminator-mcp-darwin-x64": "0.19.0",
-    "terminator-mcp-linux-x64-gnu": "0.19.0",
-    "terminator-mcp-win32-x64-msvc": "0.19.0",
-    "terminator-mcp-win32-arm64-msvc": "0.19.0"
-=======
+    "terminator-mcp-win32-arm64-msvc": "0.19.2"
     "terminator-mcp-darwin-arm64": "0.19.2",
     "terminator-mcp-darwin-x64": "0.19.2",
     "terminator-mcp-linux-x64-gnu": "0.19.2",
     "terminator-mcp-win32-x64-msvc": "0.19.2"
->>>>>>> dff83b19
   },
   "repository": {
     "type": "git",
