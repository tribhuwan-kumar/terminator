use crate::element::UIElementImpl;
use crate::platforms::AccessibilityEngine;
use crate::utils::normalize;
use crate::{AutomationError, Locator, Selector, UIElement, UIElementAttributes};
use crate::{ClickResult, ScreenshotResult};
use image::DynamicImage;
use image::{ImageBuffer, Rgba};
use serde_json::Value;
use std::collections::HashMap;
use std::fmt::Debug;
use std::sync::Arc;
use std::time::Duration;
use tokio::runtime::Runtime;
use tracing::debug;
use tracing::error;
use tracing::info;
use uiautomation::UIAutomation;
use uiautomation::controls::ControlType;
use uiautomation::filters::{ClassNameFilter, ControlTypeFilter, NameFilter, OrFilter};
use uiautomation::inputs::Mouse;
use uiautomation::patterns;
use uiautomation::types::{Point, TreeScope, UIProperty};
use uiautomation::variants::Variant;
use uni_ocr::{OcrEngine, OcrProvider};
use arboard::Clipboard;

// Define a default timeout duration
const DEFAULT_FIND_TIMEOUT: Duration = Duration::from_millis(5000);

// List of common browser process names (without .exe)
const KNOWN_BROWSER_PROCESS_NAMES: &[&str] = &[
    "chrome", "firefox", "msedge", "iexplore", "opera", "brave", "vivaldi", "browser", "arc"
];

// Helper function to get process name by PID using PowerShell
fn get_process_name_by_pid(pid: i32) -> Result<String, AutomationError> {
    let command = format!(
        "Get-Process -Id {} | Select-Object -ExpandProperty ProcessName",
        pid
    );
    let output = std::process::Command::new("powershell")
        .args(["-NoProfile", "-WindowStyle", "hidden", "-Command", &command])
        .output()
        .map_err(|e| AutomationError::PlatformError(format!("Failed to execute PowerShell to get process name: {}", e)))?;

    if output.status.success() {
        let process_name = String::from_utf8_lossy(&output.stdout).trim().to_string();
        if process_name.is_empty() {
            Err(AutomationError::PlatformError(format!(
                "Process name not found for PID {}",
                pid
            )))
        } else {
            Ok(process_name)
        }
    } else {
        let err_msg = String::from_utf8_lossy(&output.stderr).trim().to_string();
        Err(AutomationError::PlatformError(format!(
            "PowerShell command failed to get process name for PID {}: {}",
            pid, err_msg
        )))
    }
}

// thread-safety
#[derive(Clone)]
pub struct ThreadSafeWinUIAutomation(Arc<UIAutomation>);

// send and sync for wrapper
unsafe impl Send for ThreadSafeWinUIAutomation {}
unsafe impl Sync for ThreadSafeWinUIAutomation {}

#[allow(unused)]
// there is no need of `use_background_apps` or `activate_app`
// windows IUIAutomation will get current running app &
// background running app spontaneously, keeping it anyway!!
pub struct WindowsEngine {
    automation: ThreadSafeWinUIAutomation,
    use_background_apps: bool,
    activate_app: bool,
}

impl WindowsEngine {
    pub fn new(use_background_apps: bool, activate_app: bool) -> Result<Self, AutomationError> {
        let automation =
            UIAutomation::new().map_err(|e| AutomationError::PlatformError(e.to_string()))?;
        let arc_automation = ThreadSafeWinUIAutomation(Arc::new(automation));
        Ok(Self {
            automation: arc_automation,
            use_background_apps,
            activate_app,
        })
    }
}

#[async_trait::async_trait]
impl AccessibilityEngine for WindowsEngine {
    fn get_root_element(&self) -> UIElement {
        let root = self.automation.0.get_root_element().unwrap();
        let arc_root = ThreadSafeWinUIElement(Arc::new(root));
        UIElement::new(Box::new(WindowsUIElement { element: arc_root }))
    }

    fn get_element_by_id(&self, id: i32) -> Result<UIElement, AutomationError> {
        let root_element = self.automation.0.get_root_element().unwrap();
        let condition = self
            .automation
            .0
            .create_property_condition(UIProperty::ProcessId, Variant::from(id), None)
            .unwrap();
        let ele = root_element
            .find_first(TreeScope::Subtree, &condition)
            .map_err(|e| AutomationError::ElementNotFound(e.to_string()))?;
        let arc_ele = ThreadSafeWinUIElement(Arc::new(ele));

        Ok(UIElement::new(Box::new(WindowsUIElement {
            element: arc_ele,
        })))
    }

    fn get_focused_element(&self) -> Result<UIElement, AutomationError> {
        let element = self
            .automation
            .0
            .get_focused_element()
            .map_err(|e| AutomationError::ElementNotFound(e.to_string()))?;
        let arc_element = ThreadSafeWinUIElement(Arc::new(element));

        Ok(UIElement::new(Box::new(WindowsUIElement {
            element: arc_element,
        })))
    }

    fn get_applications(&self) -> Result<Vec<UIElement>, AutomationError> {
        let root = self.automation.0.get_root_element().unwrap();
        let condition = self
            .automation
            .0
            .create_property_condition(
                UIProperty::ControlType,
                Variant::from(ControlType::Window as i32),
                None,
            )
            .unwrap();
        let elements = root
            .find_all(TreeScope::Subtree, &condition)
            .map_err(|e| AutomationError::ElementNotFound(e.to_string()))?;
        let arc_elements: Vec<UIElement> = elements
            .into_iter()
            .map(|ele| {
                let arc_ele = ThreadSafeWinUIElement(Arc::new(ele));
                UIElement::new(Box::new(WindowsUIElement { element: arc_ele }))
            })
            .collect();

        Ok(arc_elements)
    }

    fn get_application_by_name(&self, name: &str) -> Result<UIElement, AutomationError> {
        debug!("searching application from name: {}", name);

        // Strip .exe suffix if present
        let search_name = name
            .strip_suffix(".exe")
            .or_else(|| name.strip_suffix(".EXE")) // Also check uppercase
            .unwrap_or(name);
        debug!("using search name: {}", search_name);

        // first find element by matcher
        let root_ele = self.automation.0.get_root_element().unwrap();
        let search_name_norm = normalize(search_name);
        let matcher = self
            .automation
            .0
            .create_matcher()
            .control_type(ControlType::Window)
            .filter_fn(Box::new(move |e: &uiautomation::UIElement| {
                let name = normalize(&e.get_name().unwrap_or_default());
                Ok(name.contains(&search_name_norm))
            }))
            .from_ref(&root_ele)
            .depth(7)
            .timeout(5000);
        let ele_res = matcher
            .find_first()
            .map_err(|e| AutomationError::ElementNotFound(e.to_string()));

        // fallback to find by pid
        let ele = match ele_res {
            Ok(ele) => ele,
            Err(_) => {
                let pid = match get_pid_by_name(search_name) {
                    // Use stripped name
                    Some(pid) => pid,
                    None => {
                        return Err(AutomationError::PlatformError(format!(
                            "no running application found from name: {:?} (searched as: {:?})",
                            name,
                            search_name // Include original name in error
                        )));
                    }
                };
                let condition = self
                    .automation
                    .0
                    .create_property_condition(
                        UIProperty::ProcessId,
                        Variant::from(pid as i32),
                        None,
                    )
                    .unwrap();
                root_ele
                    .find_first(TreeScope::Subtree, &condition)
                    .map_err(|e| AutomationError::ElementNotFound(e.to_string()))?
            }
        };
        let arc_ele = ThreadSafeWinUIElement(Arc::new(ele));
        return Ok(UIElement::new(Box::new(WindowsUIElement {
            element: arc_ele,
        })));
    }

    fn get_application_by_pid(&self, pid: i32) -> Result<UIElement, AutomationError> {
        let root_ele = self.automation.0.get_root_element().unwrap();
        let condition = self
            .automation
            .0
            .create_property_condition(UIProperty::ProcessId, Variant::from(pid), None)
            .unwrap();
        let ele = root_ele
            .find_first(TreeScope::Subtree, &condition)
            .map_err(|e| AutomationError::ElementNotFound(e.to_string()))?;
        let arc_ele = ThreadSafeWinUIElement(Arc::new(ele));

        Ok(UIElement::new(Box::new(WindowsUIElement {
            element: arc_ele,
        })))
    }

    fn find_elements(
        &self,
        selector: &Selector,
        root: Option<&UIElement>,
        timeout: Option<Duration>,
        depth: Option<usize>,
    ) -> Result<Vec<UIElement>, AutomationError> {
        let root_ele = if let Some(el) = root {
            if let Some(ele) = el.as_any().downcast_ref::<WindowsUIElement>() {
                &ele.element.0
            } else {
                &Arc::new(self.automation.0.get_root_element().unwrap())
            }
        } else {
            &Arc::new(self.automation.0.get_root_element().unwrap())
        };

        let timeout_ms = timeout.unwrap_or(DEFAULT_FIND_TIMEOUT).as_millis() as u32;

        // make condition according to selector
        match selector {
            Selector::Role { role, name } => {
<<<<<<< HEAD
                let roles = map_generic_role_to_win_roles(role);
                debug!("searching elements by role: {} within subtree", roles);

                // create matcher, with ref root same as subtree
                let mut matcher = self
                        .automation
                        .0
                        .create_matcher()
                        .from_ref(root_ele)
                        .control_type(roles)
                        .depth(depth.unwrap_or(50) as u32)
                        .timeout(timeout_ms as u64);

                if let Some(name) = name {
                    // use contains_name, its undetermined right now
                    // wheather we should use `name` or `contains_name`
                    matcher = matcher.contains_name(name);
                }

                let elements = matcher.find_all().map_err(|e| {
                    AutomationError::ElementNotFound(format!("Role: '{}', Err: {}", role, e))
=======
                let win_control_type = map_generic_role_to_win_roles(role);
                debug!(
                    "searching elements by role: {:?} (from: {}), name_filter: {:?}, depth: {:?}, timeout: {}ms, within: {:?}",
                    win_control_type, role, name, depth, timeout_ms, root_ele.get_name().unwrap_or_default()
                );

                let actual_depth = depth.unwrap_or(50) as u32;

                let matcher_builder = self
                    .automation
                    .0
                    .create_matcher()
                    .from_ref(root_ele)
                    .control_type(win_control_type)
                    .depth(actual_depth)
                    .timeout(timeout_ms as u64);
   
                
                let elements = matcher_builder.find_all().map_err(|e| {
                    AutomationError::ElementNotFound(format!(
                        "Role: '{}' (mapped to {:?}), Name: {:?}, Err: {}",
                        role, win_control_type, name, e
                    ))
>>>>>>> fba8b18c
                })?;

                debug!("found {} elements with role: {} (mapped to {:?}), name_filter: {:?}", elements.len(), role, win_control_type, name);
                return Ok(elements
                    .into_iter()
                    .map(|ele| {
                        UIElement::new(Box::new(WindowsUIElement {
                            element: ThreadSafeWinUIElement(Arc::new(ele)),
                        }))
                    })
                    .collect());
            }
            Selector::Id(id) => {
                debug!("Searching for element with ID: {}", id);
                // Clone id to move into the closure
                let target_id = id.clone();
                let matcher = self
                    .automation
                    .0
                    .create_matcher()
                    .from_ref(root_ele)
                    .filter_fn(Box::new(move |e: &uiautomation::UIElement| {
                        // Use the common function to generate ID
                        match generate_element_id(e) {
                            Ok(calculated_id) => {
                                let matches = calculated_id.to_string() == target_id;
                                if matches {
                                    debug!("Found matching element with ID: {}", calculated_id);
                                }
                                Ok(matches)
                            },
                            Err(e) => {
                                debug!("Failed to generate ID for element: {}", e);
                                Ok(false)
                            }
                        }
                    }))
                    .timeout(timeout_ms as u64);

                debug!("Starting element search with timeout: {}ms", timeout_ms);
                let elements = matcher.find_all().map_err(|e| {
                    debug!("Element search failed: {}", e);
                    AutomationError::ElementNotFound(format!("ID: '{}', Err: {}", id, e))
                })?;

                debug!("Found {} elements matching ID: {}", elements.len(), id);
                let collected_elements: Vec<UIElement> = elements
                    .into_iter()
                    .map(|ele| {
                        UIElement::new(Box::new(WindowsUIElement {
                            element: ThreadSafeWinUIElement(Arc::new(ele)),
                        }))
                    })
                    .collect();

                return Ok(collected_elements);
            }
            Selector::Name(name) => {
                debug!("searching element by name: {}", name);

                let matcher = self
                    .automation
                    .0
                    .create_matcher()
                    .from_ref(root_ele)
                    .contains_name(name)
                    .depth(depth.unwrap_or(50) as u32)
                    .timeout(timeout_ms as u64);

                let elements = matcher.find_all().map_err(|e| {
                    AutomationError::ElementNotFound(format!(
                        "Name: '{}', Err: {}",
                        name,
                        e.to_string()
                    ))
                })?;

                return Ok(elements
                    .into_iter()
                    .map(|ele| {
                        UIElement::new(Box::new(WindowsUIElement {
                            element: ThreadSafeWinUIElement(Arc::new(ele)),
                        }))
                    })
                    .collect());
            }
            Selector::Text(text) => {
                let filter = OrFilter {
                    left: Box::new(NameFilter {
                        value: String::from(text),
                        casesensitive: false,
                        partial: true,
                    }),
                    right: Box::new(ControlTypeFilter {
                        control_type: ControlType::Text,
                    }),
                };
                // Create a matcher that uses contains_name which is more reliable for text searching
                let matcher = self
                    .automation
                    .0
                    .create_matcher()
                    .from_ref(root_ele)
                    .filter(Box::new(filter)) // This is the key improvement from the example
                    .depth(depth.unwrap_or(50) as u32) // Search deep enough to find most elements
                    .timeout(timeout_ms as u64); // Allow enough time for search

                // Get the first matching element
                let elements = matcher.find_all().map_err(|e| {
                    AutomationError::ElementNotFound(format!(
                        "Text: '{}', Err: {}",
                        text,
                        e.to_string()
                    ))
                })?;

                return Ok(elements
                    .into_iter()
                    .map(|ele| {
                        UIElement::new(Box::new(WindowsUIElement {
                            element: ThreadSafeWinUIElement(Arc::new(ele)),
                        }))
                    })
                    .collect());
            }
            Selector::Path(_) => {
                return Err(AutomationError::UnsupportedOperation(
                    "`Path` selector not supported".to_string(),
                ));
            }
            Selector::Attributes(_attributes) => {
                return Err(AutomationError::UnsupportedOperation(
                    "`Attributes` selector not supported".to_string(),
                ));
            }
            Selector::Filter(_filter) => {
                return Err(AutomationError::UnsupportedOperation(
                    "`Filter` selector not supported".to_string(),
                ));
            }
            Selector::Chain(selectors) => {
                if selectors.is_empty() {
                    return Err(AutomationError::InvalidArgument(
                        "Selector chain cannot be empty".to_string(),
                    ));
                }

                // Start with the initial root
                let mut current_roots = if let Some(root) = root {
                    vec![Some(root.clone())]
                } else {
                    vec![None]
                };

                // Iterate through selectors, refining the list of matching elements
                for (i, selector) in selectors.iter().enumerate() {
                    let mut next_roots = Vec::new();
                    let is_last_selector = i == selectors.len() - 1;

                    for root_element in &current_roots {
                        // Find elements matching the current selector within the current root
                        let found_elements = self.find_elements(
                            selector,
                            root_element.as_ref(),
                            timeout,
                            depth,
                        )?;

                        if is_last_selector {
                            // If it's the last selector, collect all found elements
                            next_roots.extend(found_elements.into_iter().map(Some));
                        } else {
                            // If not the last selector, and we found exactly one element,
                            // use it as the root for the next iteration.
                            if found_elements.len() == 1 {
                                next_roots.push(Some(found_elements.into_iter().next().unwrap()));
                            } else {
                                // If 0 or >1 elements found before the last selector,
                                // it means the path diverged or ended. No elements match the full chain.
                                next_roots.clear();
                                break;
                            }
                        }
                    }

                    current_roots = next_roots;
                    if current_roots.is_empty() && !is_last_selector {
                        // If no elements were found matching an intermediate selector, break early.
                        break;
                    }
                }

                // Convert Vec<Option<UIElement>> to Vec<UIElement> by filtering out None values
                return Ok(current_roots.into_iter().filter_map(|x| x).collect());
            }
            Selector::ClassName(classname) => {
                debug!("searching elements by class name: {}", classname);
                let matcher = self
                    .automation
                    .0
                    .create_matcher()
                    .from_ref(root_ele)
                    .filter(Box::new(ClassNameFilter {
                        classname: classname.clone(),
                    }))
                    .depth(depth.unwrap_or(50) as u32)
                    .timeout(timeout_ms as u64);
                let elements = matcher.find_all().map_err(|e| {
                    AutomationError::ElementNotFound(format!(
                        "ClassName: '{}', Err: {}",
                        classname,
                        e.to_string()
                    ))
                })?;
                return Ok(elements
                    .into_iter()
                    .map(|ele| {
                        UIElement::new(Box::new(WindowsUIElement {
                            element: ThreadSafeWinUIElement(Arc::new(ele)),
                        }))
                    })
                    .collect());
            }
        };


    }

    fn find_element(
        &self,
        selector: &Selector,
        root: Option<&UIElement>,
        timeout: Option<Duration>,
    ) -> Result<UIElement, AutomationError> {
        let root_ele = if let Some(el) = root {
            if let Some(ele) = el.as_any().downcast_ref::<WindowsUIElement>() {
                &ele.element.0
            } else {
                &Arc::new(self.automation.0.get_root_element().unwrap())
            }
        } else {
            &Arc::new(self.automation.0.get_root_element().unwrap())
        };

        let timeout_ms = timeout.unwrap_or(DEFAULT_FIND_TIMEOUT).as_millis() as u32;

        match selector {
            Selector::Role { role, name } => {
<<<<<<< HEAD
                let roles = map_generic_role_to_win_roles(role);
                debug!("searching element by role: {} within subtree", roles);
                
                // create matcher, with ref root same as subtree
                let mut matcher = self
                        .automation
                        .0
                        .create_matcher()
                        .from_ref(root_ele)
                        .control_type(roles)
                        .timeout(timeout_ms as u64);

                if let Some(name) = name {
                    // use contains_name, its undetermined right now
                    // wheather we should use `name` or `contains_name`
                    matcher = matcher.contains_name(name);
                }

                // Use find_first with TreeScope::Subtree to ensure we only search within the root element's subtree
                let element = matcher.find_first().map_err(|e| {
                    AutomationError::ElementNotFound(format!("Role: '{}', Err: {}", role, e))
=======
                let win_control_type = map_generic_role_to_win_roles(role);
                debug!(
                    "searching element by role: {:?} (from: {}), name_filter: {:?}, timeout: {}ms, within: {:?}",
                    win_control_type, role, name, timeout_ms, root_ele.get_name().unwrap_or_default()
                );

                let matcher_builder = self
                    .automation
                    .0
                    .create_matcher()
                    .from_ref(root_ele)
                    .control_type(win_control_type)
                    .depth(50) // Default depth for find_element
                    .timeout(timeout_ms as u64);


                let element = matcher_builder.find_first().map_err(|e| {
                     AutomationError::ElementNotFound(format!(
                        "Role: '{}' (mapped to {:?}), Name: {:?}, Root: {:?}, Err: {}",
                        role, win_control_type, name, root, e
                    ))
>>>>>>> fba8b18c
                })?;

                let arc_ele = ThreadSafeWinUIElement(Arc::new(element));
                Ok(UIElement::new(Box::new(WindowsUIElement {
                    element: arc_ele,
                })))
            }
            Selector::Id(id) => {
                debug!("Searching for element with ID: {}", id);
                // Clone id to move into the closure
                let target_id = id.clone();
                let matcher = self
                    .automation
                    .0
                    .create_matcher()
                    .from_ref(root_ele)
                    .filter_fn(Box::new(move |e: &uiautomation::UIElement| {
                        // Use the common function to generate ID
                        match generate_element_id(e) {
                            Ok(calculated_id) => {
                                let matches = calculated_id.to_string() == target_id;
                                if matches {
                                    debug!("Found matching element with ID: {}", calculated_id);
                                }
                                Ok(matches)
                            },
                            Err(e) => {
                                debug!("Failed to generate ID for element: {}", e);
                                Ok(false)
                            }
                        }
                    }))
                    .timeout(timeout_ms as u64);

                debug!("Starting element search with timeout: {}ms", timeout_ms);
                let element = matcher.find_first().map_err(|e| {
                    debug!("Element search failed: {}", e);
                    AutomationError::ElementNotFound(format!("ID: '{}', Err: {}", id, e))
                })?;

                debug!("Found element matching ID: {}", id);
                let arc_ele = ThreadSafeWinUIElement(Arc::new(element));
                Ok(UIElement::new(Box::new(WindowsUIElement {
                    element: arc_ele,
                })))
            }
            Selector::Name(name) => {
                // find use create matcher api

                debug!("searching element by name: {}", name);

                let matcher = self
                    .automation
                    .0
                    .create_matcher()
                    .from_ref(root_ele)
                    .contains_name(name)
                    .depth(50)
                    .timeout(timeout_ms as u64);

                let element = matcher.find_first().map_err(|e| {
                    AutomationError::ElementNotFound(format!(
                        "Name: '{}', Err: {}",
                        name,
                        e.to_string()
                    ))
                })?;

                let arc_ele = ThreadSafeWinUIElement(Arc::new(element));
                return Ok(UIElement::new(Box::new(WindowsUIElement {
                    element: arc_ele,
                })));
            }
            Selector::Text(text) => {
                let filter = OrFilter {
                    left: Box::new(NameFilter {
                        value: String::from(text),
                        casesensitive: false,
                        partial: true,
                    }),
                    right: Box::new(ControlTypeFilter {
                        control_type: ControlType::Text,
                    }),
                };
                // Create a matcher that uses contains_name which is more reliable for text searching
                let matcher = self
                    .automation
                    .0
                    .create_matcher()
                    .from_ref(root_ele)
                    .filter(Box::new(filter)) // This is the key improvement from the example
                    .depth(50) // Search deep enough to find most elements
                    .timeout(timeout_ms as u64); // Allow enough time for search

                // Get the first matching element
                let element = matcher.find_first().map_err(|e| {
                    AutomationError::ElementNotFound(format!(
                        "Text: '{}', Root: {:?}, Err: {}",
                        text, root, e
                    ))
                })?;

                let arc_ele = ThreadSafeWinUIElement(Arc::new(element));
                return Ok(UIElement::new(Box::new(WindowsUIElement {
                    element: arc_ele,
                })));
            }
            Selector::Path(_) => {
                return Err(AutomationError::UnsupportedOperation(
                    "`Path` selector not supported".to_string(),
                ));
            }
            Selector::Attributes(_attributes) => {
                return Err(AutomationError::UnsupportedOperation(
                    "`Attributes` selector not supported".to_string(),
                ));
            }
            Selector::Filter(_filter) => {
                return Err(AutomationError::UnsupportedOperation(
                    "`Filter` selector not supported".to_string(),
                ));
            }
            Selector::Chain(selectors) => {
                if selectors.is_empty() {
                    return Err(AutomationError::InvalidArgument(
                        "Selector chain cannot be empty".to_string(),
                    ));
                }

                // Recursively find the element by traversing the chain.
                let mut current_element = root.cloned();
                for selector in selectors {
                    let found_element =
                        self.find_element(selector, current_element.as_ref(), timeout)?;
                    current_element = Some(found_element);
                }

                // Return the final single element found after the full chain traversal.
                return current_element.ok_or_else(|| {
                    AutomationError::ElementNotFound(
                        "Element not found after traversing chain".to_string(),
                    )
                });
            }
            Selector::ClassName(classname) => {
                debug!("searching element by class name: {}", classname);
                let matcher = self
                    .automation
                    .0
                    .create_matcher()
                    .from_ref(root_ele)
                    .filter(Box::new(ClassNameFilter {
                        classname: classname.clone(),
                    }))
                    .depth(50)
                    .timeout(timeout_ms as u64);
                let element = matcher.find_first().map_err(|e| {
                    AutomationError::ElementNotFound(format!(
                        "ClassName: '{}', Err: {}",
                        classname,
                        e.to_string()
                    ))
                })?;
                let arc_ele = ThreadSafeWinUIElement(Arc::new(element));
                return Ok(UIElement::new(Box::new(WindowsUIElement {
                    element: arc_ele,
                })));
            }
        }
    }

    fn open_application(&self, app_name: &str) -> Result<UIElement, AutomationError> {
        // Check if this is a UWP app by looking for the 'uwp:' prefix
        if let Some(uwp_app_name) = app_name.strip_prefix("uwp:") {
            // Step 1: Find the UWP package and get basic info
            let command = format!(
                r#"Get-AppxPackage | Where-Object {{ -not $_.IsFramework }} | Where-Object {{ $_.Name -like "*{}*" }} | ConvertTo-Json -Depth 1"#,
                uwp_app_name
            );

            let output = std::process::Command::new("powershell")
                .args(["-NoProfile", "-WindowStyle", "hidden", "-Command", &command])
                .output()
                .map_err(|e| AutomationError::PlatformError(e.to_string()))?;

            if !output.status.success() {
                let error_msg = String::from_utf8_lossy(&output.stderr).trim().to_string();
                return Err(AutomationError::PlatformError(format!(
                    "Failed to find UWP package: {}",
                    error_msg
                )));
            }

            let output_str = String::from_utf8_lossy(&output.stdout);
            let json_str = output_str.trim();
            if json_str.is_empty() {
                return Err(AutomationError::PlatformError(format!(
                    "No UWP package found matching '{}'. The package may not be installed or the name is incorrect.",
                    uwp_app_name
                )));
            }

            let packages: Value = serde_json::from_str(json_str).map_err(|e| {
                AutomationError::PlatformError(format!("Failed to parse package info: {}", e))
            })?;

            let packages = match packages {
                Value::Array(arr) => arr,
                Value::Object(obj) => vec![Value::Object(obj)],
                Value::Null => {
                    return Err(AutomationError::PlatformError(format!(
                        "No UWP package found matching '{}'. The package may not be installed or the name is incorrect.",
                        uwp_app_name
                    )));
                }
                _ => {
                    return Err(AutomationError::PlatformError(
                        "Invalid package info format".to_string(),
                    ));
                }
            };

            if packages.is_empty() {
                return Err(AutomationError::PlatformError(format!(
                    "No UWP package found matching '{}'. The package may not be installed or the name is incorrect.",
                    uwp_app_name
                )));
            }

            if packages.len() > 1 {
                let package_names = packages
                    .iter()
                    .map(|p| p.get("Name").unwrap_or(&Value::Null).to_string())
                    .collect::<Vec<String>>()
                    .join("\n    • ");

                return Err(AutomationError::PlatformError(format!(
                    "Multiple UWP packages found matching '{}'.\nPlease be more specific. Found:\n    • {}",
                    uwp_app_name, package_names
                )));
            }

            let package = &packages[0];
            let package_full_name = package
                .get("PackageFullName")
                .and_then(|n| n.as_str())
                .ok_or_else(|| {
                    AutomationError::PlatformError("Failed to get package full name".to_string())
                })?;

            let install_location = package
                .get("InstallLocation")
                .and_then(|n| n.as_str())
                .ok_or_else(|| {
                    AutomationError::PlatformError("Failed to get install location".to_string())
                })?;

            let package_family_name = package
                .get("PackageFamilyName")
                .and_then(|n| n.as_str())
                .ok_or_else(|| {
                    AutomationError::PlatformError("Failed to get package family name".to_string())
                })?;

            // Step 2: Get the app ID and executable name
            let command = format!(
                r#"$manifest = Get-AppxPackageManifest -Package "{}"
$manifest.Package.Applications.Application.Id
$manifest.Package.Applications.Application.Executable
$manifest.Package.Properties.DisplayName"#,
                package_full_name
            );

            let output = std::process::Command::new("powershell")
                .args(["-NoProfile", "-WindowStyle", "hidden", "-Command", &command])
                .output()
                .map_err(|e| AutomationError::PlatformError(e.to_string()))?;

            if !output.status.success() {
                let error_msg = String::from_utf8_lossy(&output.stderr).trim().to_string();
                return Err(AutomationError::PlatformError(format!(
                    "Failed to get UWP app info: {}",
                    error_msg
                )));
            }

            let output_str = String::from_utf8_lossy(&output.stdout);
            let mut lines = output_str.lines();

            let app_id = lines.next().ok_or_else(|| {
                AutomationError::PlatformError("Failed to get application ID".to_string())
            })?;

            let executable_name = lines.next().ok_or_else(|| {
                AutomationError::PlatformError("Failed to get executable name".to_string())
            })?;

            let display_name = lines.next().ok_or_else(|| {
                AutomationError::PlatformError("Failed to get display name".to_string())
            })?;

            // Step 3: Launch the UWP app
            let command = format!(
                r#"$appsFolderPath = "shell:appsFolder\{}!{}"
explorer $appsFolderPath"#,
                package_family_name.trim(),
                app_id.trim()
            );

            let output = std::process::Command::new("powershell")
                .args(["-NoProfile", "-WindowStyle", "hidden", "-Command", &command])
                .output()
                .map_err(|e| AutomationError::PlatformError(e.to_string()))?;

            if !output.status.success() {
                let error_msg = String::from_utf8_lossy(&output.stderr).trim().to_string();
                return Err(AutomationError::PlatformError(format!(
                    "Failed to launch UWP application: {}",
                    error_msg
                )));
            }

            // Wait for the app to start
            std::thread::sleep(std::time::Duration::from_millis(2000));

            // Step 4: Get the process ID
            let command = format!(
                r#"$executablePath = "{}\{}"
$processes = Get-WmiObject Win32_Process | Where-Object {{ $_.ExecutablePath -like "$executablePath" }}
$latestProcess = $processes | Sort-Object CreationDate -Descending | Select-Object -First 1
if (-not $latestProcess) {{
    Write-Error "Failed to find process for UWP application"
    exit 1
}}
$latestProcess.ProcessId"#,
                install_location.trim(),
                executable_name.trim()
            );

            let output = match std::process::Command::new("powershell")
                .args(["-NoProfile", "-WindowStyle", "hidden", "-Command", &command])
                .output()
            {
                Ok(output) => output,
                Err(_) => {
                    // Fallback to finding by name when process ID lookup fails
                    let app = self.get_application_by_name(display_name)?;
                    app.activate_window()?;
                    return Ok(app);
                }
            };

            let pid_str = String::from_utf8_lossy(&output.stdout).trim().to_string();
            if pid_str.is_empty() {
                // Fallback to finding by name when no PID is returned
                let app = self.get_application_by_name(display_name)?;
                app.activate_window()?;
                return Ok(app);
            }

            let pid = match pid_str.parse::<i32>() {
                Ok(pid) => pid,
                Err(_) => {
                    // Fallback to finding by name when PID parsing fails
                    let app = self.get_application_by_name(display_name)?;
                    app.activate_window()?;
                    return Ok(app);
                }
            };

            // Get the application using the PID, with fallback to name
            let app = match self.get_application_by_pid(pid) {
                Ok(app) => app,
                Err(_) => {
                    // Fallback to finding by name
                    self.get_application_by_name(display_name)?
                }
            };
            app.activate_window()?;
            Ok(app)
        } else {
            // Handle regular application
            let output = std::process::Command::new("powershell")
                .args([
                    "-NoProfile",
                    "-WindowStyle",
                    "hidden",
                    "-Command",
                    &format!(
                        "Start-Process '{}' -PassThru | Select-Object -ExpandProperty Id",
                        app_name
                    ),
                ])
                .output()
                .map_err(|e| AutomationError::PlatformError(e.to_string()))?;

            if !output.status.success() {
                return Err(AutomationError::PlatformError(
                    "Failed to open application".to_string(),
                ));
            }

            let pid_str = String::from_utf8_lossy(&output.stdout).trim().to_string();
            if pid_str.is_empty() {
                // Fallback to finding by name when no PID is returned
                let app = self.get_application_by_name(app_name)?;
                app.activate_window()?;
                return Ok(app);
            }

            let pid = match pid_str.parse::<i32>() {
                Ok(pid) => pid,
                Err(_) => {
                    // Fallback to finding by name when PID parsing fails
                    let app = self.get_application_by_name(app_name)?;
                    app.activate_window()?;
                    return Ok(app);
                }
            };

            // Wait a bit for the application to start
            std::thread::sleep(std::time::Duration::from_millis(200));

            // Get the application using the PID, with fallback to name
            let app = match self.get_application_by_pid(pid) {
                Ok(app) => app,
                Err(_) => {
                    // Fallback to finding by name
                    self.get_application_by_name(app_name)?
                }
            };
            app.activate_window()?;
            Ok(app)
        }
    }

    fn open_url(&self, url: &str, browser: Option<&str>) -> Result<UIElement, AutomationError> {
        let browser = browser.unwrap_or(""); // when empty it'll open url in system's default browser
        let status = std::process::Command::new("powershell")
            .args([
                "-NoProfile",
                "-WindowStyle",
                "hidden",
                "-Command",
                "start",
                browser,
                url,
            ])
            .status()
            .map_err(|e| AutomationError::PlatformError(e.to_string()))?;
        if !status.success() {
            return Err(AutomationError::PlatformError(
                "Failed to open URL".to_string(),
            ));
        }

        std::thread::sleep(std::time::Duration::from_millis(200));

        self.get_application_by_name(browser)
    }

    fn open_file(&self, file_path: &str) -> Result<(), AutomationError> {
        // Use Invoke-Item and explicitly quote the path within the command string.
        // Also use -LiteralPath to prevent PowerShell from interpreting characters in the path.
        // Escape any pre-existing double quotes within the path itself using PowerShell's backtick escape `"
        let command_str = format!(
            "Invoke-Item -LiteralPath \"{}\"",
            file_path.replace('\"', "`\"")
        );
        info!("Running command to open file: {}", command_str);

        let output = std::process::Command::new("powershell")
            .args([
                "-NoProfile",
                "-WindowStyle",
                "hidden",
                "-Command",
                &command_str, // Pass the fully formed command string
            ])
            .output() // Capture output instead of just status
            .map_err(|e| AutomationError::PlatformError(e.to_string()))?;

        if !output.status.success() {
            let stderr = String::from_utf8_lossy(&output.stderr);
            error!(
                "Failed to open file '{}' using Invoke-Item. Stderr: {}",
                file_path, stderr
            );
            return Err(AutomationError::PlatformError(format!(
                "Failed to open file '{}' using Invoke-Item. Error: {}",
                file_path, stderr
            )));
        }
        Ok(())
    }

    async fn run_command(
        &self,
        windows_command: Option<&str>,
        _unix_command: Option<&str>,
    ) -> Result<crate::CommandOutput, AutomationError> {
        let command_str = windows_command.ok_or_else(|| {
            AutomationError::InvalidArgument("Windows command must be provided".to_string())
        })?;

        // Use tokio::process::Command for async execution
        let output = tokio::process::Command::new("powershell")
            .args([
                "-NoProfile",
                "-WindowStyle",
                "hidden",
                "-Command",
                command_str,
            ])
            .output()
            .await // Await the async output
            .map_err(|e| AutomationError::PlatformError(e.to_string()))?;

        Ok(crate::CommandOutput {
            exit_status: output.status.code(),
            stdout: String::from_utf8_lossy(&output.stdout).to_string(),
            stderr: String::from_utf8_lossy(&output.stderr).to_string(),
        })
    }

    async fn capture_screen(&self) -> Result<ScreenshotResult, AutomationError> {
        let monitors = xcap::Monitor::all().map_err(|e| {
            AutomationError::PlatformError(format!("Failed to get monitors: {}", e))
        })?;
        let mut primary_monitor: Option<xcap::Monitor> = None;
        for monitor in monitors {
            match monitor.is_primary() {
                Ok(true) => {
                    primary_monitor = Some(monitor);
                    break;
                }
                Ok(false) => continue,
                Err(e) => {
                    return Err(AutomationError::PlatformError(format!(
                        "Error checking monitor primary status: {}",
                        e
                    )));
                }
            }
        }
        let primary_monitor = primary_monitor.ok_or_else(|| {
            AutomationError::PlatformError("Could not find primary monitor".to_string())
        })?;

        let image = primary_monitor.capture_image().map_err(|e| {
            AutomationError::PlatformError(format!("Failed to capture screen: {}", e))
        })?;

        Ok(ScreenshotResult {
            image_data: image.to_vec(),
            width: image.width(),
            height: image.height(),
        })
    }

    async fn capture_monitor_by_name(
        &self,
        name: &str,
    ) -> Result<ScreenshotResult, AutomationError> {
        let monitors = xcap::Monitor::all().map_err(|e| {
            AutomationError::PlatformError(format!("Failed to get monitors: {}", e))
        })?;
        let mut target_monitor: Option<xcap::Monitor> = None;
        for monitor in monitors {
            match monitor.name() {
                Ok(monitor_name) if monitor_name == name => {
                    target_monitor = Some(monitor);
                    break;
                }
                Ok(_) => continue,
                Err(e) => {
                    return Err(AutomationError::PlatformError(format!(
                        "Error getting monitor name: {}",
                        e
                    )));
                }
            }
        }
        let target_monitor = target_monitor.ok_or_else(|| {
            AutomationError::ElementNotFound(format!("Monitor '{}' not found", name))
        })?;

        let image = target_monitor.capture_image().map_err(|e| {
            AutomationError::PlatformError(format!("Failed to capture monitor '{}': {}", name, e))
        })?;

        Ok(ScreenshotResult {
            image_data: image.to_vec(),
            width: image.width(),
            height: image.height(),
        })
    }

    async fn ocr_image_path(&self, image_path: &str) -> Result<String, AutomationError> {
        // Create a Tokio runtime to run the async OCR operation
        let rt = Runtime::new().map_err(|e| {
            AutomationError::PlatformError(format!("Failed to create Tokio runtime: {}", e))
        })?;

        // Run the async code block on the runtime
        rt.block_on(async {
            let engine = OcrEngine::new(OcrProvider::Auto).map_err(|e| {
                AutomationError::PlatformError(format!("Failed to create OCR engine: {}", e))
            })?;

            let (text, _language, _confidence) = engine // Destructure the tuple
                .recognize_file(image_path)
                .await
                .map_err(|e| {
                    AutomationError::PlatformError(format!("OCR recognition failed: {}", e))
                })?;

            Ok(text) // Return only the text
        })
    }

    async fn ocr_screenshot(
        &self,
        screenshot: &ScreenshotResult,
    ) -> Result<String, AutomationError> {
        // Reconstruct the image buffer from raw data
        let img_buffer: ImageBuffer<Rgba<u8>, Vec<u8>> = ImageBuffer::from_raw(
            screenshot.width,
            screenshot.height,
            screenshot.image_data.clone(), // Clone data into the buffer
        )
        .ok_or_else(|| {
            AutomationError::InvalidArgument(
                "Invalid screenshot data for buffer creation".to_string(),
            )
        })?;

        // Convert to DynamicImage
        let dynamic_image = DynamicImage::ImageRgba8(img_buffer);

        // Directly await the OCR operation within the existing async context
        let engine = OcrEngine::new(OcrProvider::Auto).map_err(|e| {
            AutomationError::PlatformError(format!("Failed to create OCR engine: {}", e))
        })?;

        let (text, _language, _confidence) = engine
            .recognize_image(&dynamic_image) // Use recognize_image
            .await // << Directly await here
            .map_err(|e| {
                AutomationError::PlatformError(format!("OCR recognition failed: {}", e))
            })?;

        Ok(text)
    }

    fn activate_browser_window_by_title(&self, title: &str) -> Result<(), AutomationError> {
        info!(
            "Attempting to activate browser window containing title: {}",
            title
        );
        let root = self
            .automation
            .0
            .get_root_element() // Cache root element lookup
            .map_err(|e| {
                AutomationError::PlatformError(format!("Failed to get root element: {}", e))
            })?;

        // Find top-level windows
        let window_matcher = self
            .automation
            .0
            .create_matcher()
            .from_ref(&root)
            .filter(Box::new(ControlTypeFilter {
                control_type: ControlType::TabItem,
            }))
            .contains_name(title)
            .depth(50)
            .timeout(5000);

        let window = window_matcher.find_first().map_err(|e| {
            AutomationError::PlatformError(format!("Failed to find top-level windows: {}", e))
        })?;

        // TODO: focus part does not work (at least in browser firefox)
        // If find_first succeeds, 'window' is the UIElement. Now try to focus it.
        window.set_focus().map_err(|e| {
            AutomationError::PlatformError(format!("Failed to set focus on window/tab: {}", e))
        })?; // Map focus error

        Ok(()) // If focus succeeds, return Ok
    }

    async fn find_window_by_criteria(
        &self,
        title_contains: Option<&str>,
        timeout: Option<Duration>,
    ) -> Result<UIElement, AutomationError> {
        let timeout_duration = timeout.unwrap_or(DEFAULT_FIND_TIMEOUT);
        info!(
            "Searching for window: title_contains={:?}, timeout={:?}",
            title_contains, timeout_duration
        );

        let title_contains = title_contains.unwrap_or_default();

        // first find element by matcher
        let root_ele = self.automation.0.get_root_element().unwrap();
        let automation_engine_instance = WindowsEngine::new(false, false) 
            .map_err(|e| AutomationError::PlatformError(e.to_string()))?;
        let matcher = automation_engine_instance 
            .automation
            .0
            .create_matcher()
            // content type window or pane
            .filter(Box::new(OrFilter {
                left: Box::new(ControlTypeFilter {
                    control_type: ControlType::Window,
                }),
                right: Box::new(ControlTypeFilter {
                    control_type: ControlType::Pane,
                }),
            }))
            .filter(Box::new(OrFilter {
                left: Box::new(NameFilter {
                    value: String::from(title_contains),
                    casesensitive: false,
                    partial: true,
                }),
                right: Box::new(ClassNameFilter {
                    classname: String::from(title_contains),
                }),
            }))
            .from_ref(&root_ele)
            .depth(3)
            .timeout(timeout_duration.as_millis() as u64);
        let ele_res = matcher
            .find_first()
            .map_err(|e| AutomationError::ElementNotFound(e.to_string()));

        return Ok(UIElement::new(Box::new(WindowsUIElement {
            element: ThreadSafeWinUIElement(Arc::new(ele_res.unwrap())),
        })));
    }

    async fn get_current_browser_window(&self) -> Result<UIElement, AutomationError> {
        info!("Attempting to get the current focused browser window.");
        let focused_element_raw = self
            .automation
            .0
            .get_focused_element()
            .map_err(|e| AutomationError::PlatformError(format!("Failed to get focused element: {}", e)))?;

        let pid = focused_element_raw.get_process_id().map_err(|e| {
            AutomationError::PlatformError(format!("Failed to get process ID for focused element: {}", e))
        })?;

        let process_name_raw = get_process_name_by_pid(pid as i32)?;
        let process_name = process_name_raw.to_lowercase(); // Compare lowercase

        info!("Focused element belongs to process: {} (PID: {})", process_name, pid);

        if KNOWN_BROWSER_PROCESS_NAMES.iter().any(|&browser_name| process_name.contains(browser_name)) {
            // First try to get the focused element's parent chain to find a tab
            let mut current_element = focused_element_raw.clone();
            let mut found_tab = false;
            
            // Walk up the parent chain looking for a TabItem
            for _ in 0..10 { // Limit depth to prevent infinite loops
                if let Ok(control_type) = current_element.get_control_type() {
                    debug!("get_current_browser_window, control_type: {:?}", control_type);
                    if control_type == ControlType::Document {
                        info!("Found browser tab in parent chain");
                        found_tab = true;
                        break;
                    }
                }
                
                match current_element.get_cached_parent() {
                    Ok(parent) => current_element = parent,
                    Err(_) => break,
                }
            }

            if found_tab {
                // If we found a tab, use the focused element
                info!("Using focused element as it's part of a browser tab");
                let arc_focused_element = ThreadSafeWinUIElement(Arc::new(focused_element_raw));
                Ok(UIElement::new(Box::new(WindowsUIElement {
                    element: arc_focused_element,
                })))
            } else {
                // If no tab found, fall back to the main window
                info!("No tab found in parent chain, falling back to main window");
                match self.get_application_by_pid(pid as i32) {
                    Ok(app_window_element) => {
                        info!("Successfully fetched main application window for browser");
                        Ok(app_window_element)
                    }
                    Err(e) => {
                        error!("Failed to get application window by PID {} for browser {}: {}. Falling back to focused element.", pid, process_name, e);
                        // Fallback to returning the originally focused element
                        let arc_focused_element = ThreadSafeWinUIElement(Arc::new(focused_element_raw));
                        Ok(UIElement::new(Box::new(WindowsUIElement {
                            element: arc_focused_element,
                        })))
                    }
                }
            }
        } else {
            Err(AutomationError::ElementNotFound(
                "Currently focused window is not a recognized browser.".to_string(),
            ))
        }
    }

    fn activate_application(&self, app_name: &str) -> Result<(), AutomationError> {
        info!("Attempting to activate application by name: {}", app_name);
        // Find the application window first
        let app_element = self.get_application_by_name(app_name)?;

        // Attempt to activate/focus the window
        // Downcast to the specific WindowsUIElement to call set_focus or activate_window
        let win_element_impl = app_element
            .as_any()
            .downcast_ref::<WindowsUIElement>()
            .ok_or_else(|| {
                AutomationError::PlatformError(
                    "Failed to get window element implementation for activation".to_string(),
                )
            })?;

        // Use set_focus, which typically brings the window forward on Windows
        win_element_impl.element.0.set_focus().map_err(|e| {
            AutomationError::PlatformError(format!(
                "Failed to set focus on application window '{}': {}",
                app_name, e
            ))
        })
    }
}

// thread-safety
#[derive(Clone)]
pub struct ThreadSafeWinUIElement(Arc<uiautomation::UIElement>);

// send and sync for wrapper
unsafe impl Send for ThreadSafeWinUIElement {}
unsafe impl Sync for ThreadSafeWinUIElement {}

pub struct WindowsUIElement {
    element: ThreadSafeWinUIElement,
}

impl Debug for WindowsUIElement {
    fn fmt(&self, f: &mut std::fmt::Formatter<'_>) -> std::fmt::Result {
        f.debug_struct("WindowsUIElement").finish()
    }
}

impl UIElementImpl for WindowsUIElement {
    fn object_id(&self) -> usize {
        // Use the common function to generate ID
        generate_element_id(&self.element.0).unwrap_or(0)
    }

    fn id(&self) -> Option<String> {
        Some(self.object_id().to_string())
    }

    fn role(&self) -> String {
        self.element.0.get_control_type().unwrap().to_string()
    }

    fn attributes(&self) -> UIElementAttributes {
        let mut properties = HashMap::new();
        // there are alot of properties, including neccessary ones
        // ref: https://docs.rs/uiautomation/0.16.1/uiautomation/types/enum.UIProperty.html
        let property_list = vec![
            UIProperty::Name,
            UIProperty::HelpText,
            UIProperty::LabeledBy,
            UIProperty::ValueValue,
            UIProperty::ControlType,
            UIProperty::AutomationId,
            UIProperty::FullDescription,
            UIProperty::IsKeyboardFocusable, // Added for attributes
        ];
        for property in property_list {
            if let Ok(value) = self.element.0.get_property_value(property) {
                properties.insert(
                    format!("{:?}", property),
                    Some(serde_json::to_value(value.to_string()).unwrap_or_default()),
                );
            } else {
                properties.insert(format!("{:?}", property), None);
            }
        }
        UIElementAttributes {
            role: self.role(),
            name: self.element.0.get_name().ok(),
            label: self
                .element
                .0
                .get_labeled_by()
                .ok().map(|e| e.get_name().unwrap_or_default()),
            value: self
                .element
                .0
                .get_property_value(UIProperty::ValueValue)
                .ok()
                .and_then(|v| v.get_string().ok()),
            description: self.element.0.get_help_text().ok(),
            properties,
            is_keyboard_focusable: self.is_keyboard_focusable().ok(), // Added field
        }
    }

    fn children(&self) -> Result<Vec<UIElement>, AutomationError> {
        // Try getting cached children first
        let children_result = self.element.0.get_cached_children();

        let children = match children_result {
            Ok(cached_children) => {
                info!("Found {} cached children.", cached_children.len());
                cached_children
            }
            Err(cache_err) => {
                info!(
                    "Failed to get cached children for text extraction ({}), falling back to non-cached TreeScope::Children search.",
                    cache_err
                );
                // Fallback logic (similar to explore_element_children)
                match uiautomation::UIAutomation::new() {
                    Ok(temp_automation) => {
                        match temp_automation.create_true_condition() {
                            Ok(true_condition) => {
                                self.element
                                    .0
                                    .find_all(uiautomation::types::TreeScope::Children, &true_condition)
                                    .map_err(|find_err| {
                                        error!(
                                            "Failed to get children via find_all fallback: CacheErr={}, FindErr={}",
                                            cache_err, find_err
                                        );
                                        AutomationError::PlatformError(format!(
                                            "Failed to get children (cached and non-cached): {}",
                                            find_err
                                        ))
                                    })? // Propagate error
                            }
                            Err(cond_err) => {
                                error!(
                                    "Failed to create true condition for child fallback: {}",
                                    cond_err
                                );
                                return Err(AutomationError::PlatformError(format!(
                                    "Failed to create true condition for fallback: {}",
                                    cond_err
                                )));
                            }
                        }
                    }
                    Err(auto_err) => {
                        error!(
                            "Failed to create temporary UIAutomation for child fallback: {}",
                            auto_err
                        );
                        return Err(AutomationError::PlatformError(format!(
                            "Failed to create temp UIAutomation for fallback: {}",
                            auto_err
                        )));
                    }
                }
            }
        };

        // Wrap the platform elements into our UIElement trait objects
        Ok(children
            .into_iter()
            .map(|ele| {
                UIElement::new(Box::new(WindowsUIElement {
                    element: ThreadSafeWinUIElement(Arc::new(ele)),
                }))
            })
            .collect())
    }

    fn parent(&self) -> Result<Option<UIElement>, AutomationError> {
        let parent = self.element.0.get_cached_parent();
        match parent {
            Ok(par) => {
                let par_ele = UIElement::new(Box::new(WindowsUIElement {
                    element: ThreadSafeWinUIElement(Arc::new(par)),
                }));
                Ok(Some(par_ele))
            }
            Err(e) => Err(AutomationError::ElementNotFound(e.to_string())),
        }
    }

    fn bounds(&self) -> Result<(f64, f64, f64, f64), AutomationError> {
        let rect = self
            .element
            .0
            .get_bounding_rectangle()
            .map_err(|e| AutomationError::ElementNotFound(e.to_string()))?;
        Ok((
            rect.get_left() as f64,
            rect.get_top() as f64,
            rect.get_width() as f64,
            rect.get_height() as f64,
        ))
    }

    fn click(&self) -> Result<ClickResult, AutomationError> {
        self.element.0.try_focus();
        debug!("attempting to click element: {:?}", self.element.0);

        let click_result = self.element.0.click();

        if click_result.is_ok() {
            return Ok(ClickResult {
                method: "Single Click".to_string(),
                coordinates: None,
                details: "Clicked by Mouse".to_string(),
            });
        }
        // First try using the standard clickable point
        let click_result = self
            .element
            .0
            .get_clickable_point()
            .and_then(|maybe_point| {
                if let Some(point) = maybe_point {
                    debug!("using clickable point: {:?}", point);
                    let mouse = Mouse::default();
                    mouse.click(point).map(|_| ClickResult {
                        method: "Single Click (Clickable Point)".to_string(),
                        coordinates: Some((point.get_x() as f64, point.get_y() as f64)),
                        details: "Clicked by Mouse using element's clickable point".to_string(),
                    })
                } else {
                    Err(
                        AutomationError::PlatformError("No clickable point found".to_string())
                            .to_string()
                            .into(),
                    )
                }
            });

        // If first method fails, try using the bounding rectangle
        if let Err(_) = click_result {
            debug!("clickable point unavailable, falling back to bounding rectangle");
            if let Ok(rect) = self.element.0.get_bounding_rectangle() {
                println!("bounding rectangle: {:?}", rect);
                // Calculate center point of the element
                let center_x = rect.get_left() + rect.get_width() / 2;
                let center_y = rect.get_top() + rect.get_height() / 2;

                let point = Point::new(center_x, center_y);
                let mouse = Mouse::default();

                debug!("clicking at center point: ({}, {})", center_x, center_y);
                mouse
                    .click(point)
                    .map_err(|e| AutomationError::PlatformError(e.to_string()))?;

                return Ok(ClickResult {
                    method: "Single Click (Fallback)".to_string(),
                    coordinates: Some((center_x as f64, center_y as f64)),
                    details: "Clicked by Mouse using element's center coordinates".to_string(),
                });
            }
        }

        // Return the result of the first attempt or propagate the error
        click_result.map_err(|e| AutomationError::PlatformError(e.to_string()))
    }

    fn double_click(&self) -> Result<ClickResult, AutomationError> {
        self.element.0.try_focus();
        let point = self
            .element
            .0
            .get_clickable_point()
            .map_err(|e| AutomationError::PlatformError(e.to_string()))?
            .ok_or_else(|| {
                AutomationError::PlatformError("No clickable point found".to_string())
            })?;
        let mouse = Mouse::default();
        mouse
            .double_click(point)
            .map_err(|e| AutomationError::PlatformError(e.to_string()))?;
        Ok(ClickResult {
            method: "Double Click".to_string(),
            coordinates: Some((point.get_x() as f64, point.get_y() as f64)),
            details: "Clicked by Mouse".to_string(),
        })
    }

    fn right_click(&self) -> Result<(), AutomationError> {
        self.element.0.try_focus();
        let point = self
            .element
            .0
            .get_clickable_point()
            .map_err(|e| AutomationError::PlatformError(e.to_string()))?
            .ok_or_else(|| {
                AutomationError::PlatformError("No clickable point found".to_string())
            })?;
        let mouse = Mouse::default();
        mouse
            .right_click(point)
            .map_err(|e| AutomationError::PlatformError(e.to_string()))?;
        Ok(())
    }

    fn hover(&self) -> Result<(), AutomationError> {
        return Err(AutomationError::UnsupportedOperation(
            "`hover` doesn't not support".to_string(),
        ));
    }

    fn focus(&self) -> Result<(), AutomationError> {
        self.element
            .0
            .set_focus()
            .map_err(|e| AutomationError::PlatformError(e.to_string()))
    }

    fn activate_window(&self) -> Result<(), AutomationError> {
        // On Windows, setting focus on an element within the window
        // typically brings the window to the foreground.
        debug!(
            "Activating window by focusing element: {:?}",
            self.element.0
        );
        self.focus()
    }

    fn type_text(&self, text: &str, use_clipboard: bool) -> Result<(), AutomationError> {
        let control_type = self
            .element
            .0
            .get_control_type()
            .map_err(|e| AutomationError::PlatformError(e.to_string()))?;
        
        debug!("typing text with control_type: {:#?}, use_clipboard: {}", control_type, use_clipboard);

        if use_clipboard {
            // Save current clipboard content
            let original_clipboard = match Clipboard::new()
                .map_err(|e| AutomationError::PlatformError(format!("Failed to access clipboard: {}", e)))?
                .get_text()
            {
                Ok(text) => Some(text),
                Err(_) => None, // Handle case where clipboard is empty or contains non-text content
            };

            // Set new text to clipboard
            Clipboard::new()
                .map_err(|e| AutomationError::PlatformError(format!("Failed to access clipboard: {}", e)))?
                .set_text(text)
                .map_err(|e| AutomationError::PlatformError(format!("Failed to set clipboard content: {}", e)))?;

            // Focus the element
            self.focus()?;

            // Send Ctrl+V to paste
            self.press_key("{ctrl}v")?;

            // Restore original clipboard content if we had any
            if let Some(original) = original_clipboard {
                Clipboard::new()
                    .map_err(|e| AutomationError::PlatformError(format!("Failed to access clipboard: {}", e)))?
                    .set_text(&original)
                    .map_err(|e| AutomationError::PlatformError(format!("Failed to restore clipboard content: {}", e)))?;
            } else {
                // Clear clipboard if it was empty originally
                Clipboard::new()
                    .map_err(|e| AutomationError::PlatformError(format!("Failed to access clipboard: {}", e)))?
                    .clear()
                    .map_err(|e| AutomationError::PlatformError(format!("Failed to clear clipboard: {}", e)))?;
            }

            Ok(())
        } else {
            // Use standard typing method
            self.element
                .0
                .send_text(text, 10)
                .map_err(|e| AutomationError::PlatformError(e.to_string()))
        }
    }

    fn press_key(&self, key: &str) -> Result<(), AutomationError> {
        let control_type = self
            .element
            .0
            .get_control_type()
            .map_err(|e| AutomationError::PlatformError(format!("Failed to get control type: {:?}", e)))?;
        // check if element accepts input, similar :D
        debug!("pressing key with control_type: {:#?}", control_type);
        self.element
            .0
            .send_keys(key, 10)
            .map_err(|e| AutomationError::PlatformError(format!("Failed to press key: {:?}", e)))
    }

    fn get_text(&self, max_depth: usize) -> Result<String, AutomationError> {
        let mut all_texts = Vec::new();

        // Create a function to extract text recursively
        fn extract_text_from_element(
            element: &uiautomation::UIElement,
            texts: &mut Vec<String>,
            current_depth: usize,
            max_depth: usize,
        ) -> Result<(), AutomationError> {
            if current_depth > max_depth {
                return Ok(());
            }

            // Check Name property 
            // TOdo: i dont think we should include the name in text
            // if let Ok(name) = element.get_property_value(UIProperty::Name) {
            //     if let Ok(name_text) = name.get_string() {
            //         if !name_text.is_empty() {
            //             debug!("found text in name property: {:?}", &name_text);
            //             texts.push(name_text);
            //         }
            //     }
            // }

            // Check Value property
            if let Ok(value) = element.get_property_value(UIProperty::ValueValue) {
                if let Ok(value_text) = value.get_string() {
                    if !value_text.is_empty() {
                        debug!("found text in value property: {:?}", &value_text);
                        texts.push(value_text);
                    }
                }
            }

            // Recursively process children
            let children_result = element.get_cached_children();

            let children_to_process = match children_result {
                Ok(cached_children) => {
                    info!(
                        "Found {} cached children for text extraction.",
                        cached_children.len()
                    );
                    cached_children
                }
                Err(cache_err) => {
                    info!(
                        "Failed to get cached children for text extraction ({}), falling back to non-cached TreeScope::Children search.",
                        cache_err
                    );
                    // Need a UIAutomation instance to create conditions for find_all
                    // Create a temporary instance here for the fallback.
                    // Note: Creating a new UIAutomation instance here might be inefficient.
                    // Consider passing it down or finding another way if performance is critical.
                    match uiautomation::UIAutomation::new() {
                        Ok(temp_automation) => {
                            match temp_automation.create_true_condition() {
                                Ok(true_condition) => {
                                    // Perform the non-cached search for direct children
                                    match element.find_all(
                                        uiautomation::types::TreeScope::Children,
                                        &true_condition,
                                    ) {
                                        Ok(found_children) => {
                                            info!(
                                                "Found {} non-cached children for text extraction via fallback.",
                                                found_children.len()
                                            );
                                            found_children
                                        }
                                        Err(find_err) => {
                                            error!(
                                                "Failed to get children via find_all fallback for text extraction: CacheErr={}, FindErr={}",
                                                cache_err, find_err
                                            );
                                            // Return an empty vec to avoid erroring out the whole text extraction
                                            vec![]
                                        }
                                    }
                                }
                                Err(cond_err) => {
                                    error!(
                                        "Failed to create true condition for child fallback in text extraction: {}",
                                        cond_err
                                    );
                                    vec![] // Return empty vec on condition creation error
                                }
                            }
                        }
                        Err(auto_err) => {
                            error!(
                                "Failed to create temporary UIAutomation for child fallback in text extraction: {}",
                                auto_err
                            );
                            vec![] // Return empty vec on automation creation error
                        }
                    }
                }
            };

            // Process the children (either cached or found via fallback)
            for child in children_to_process {
                let _ = extract_text_from_element(&child, texts, current_depth + 1, max_depth);
            }

            Ok(())
        }

        // Extract text from the element and its descendants
        extract_text_from_element(&self.element.0, &mut all_texts, 0, max_depth)?;

        // Join the texts with spaces
        Ok(all_texts.join(" "))
    }

    fn set_value(&self, value: &str) -> Result<(), AutomationError> {
        let value_par = self
            .element
            .0
            .get_pattern::<patterns::UIValuePattern>()
            .map_err(|e| AutomationError::PlatformError(e.to_string()));
        debug!(
            "setting value: {:#?} to ui element {:#?}",
            &value, &self.element.0
        );

        if let Ok(v) = value_par {
            v.set_value(value)
                .map_err(|e| AutomationError::PlatformError(e.to_string()))
        } else {
            Err(AutomationError::PlatformError(
                "`UIValuePattern` is not found".to_string(),
            ))
        }
    }

    fn is_enabled(&self) -> Result<bool, AutomationError> {
        self.element
            .0
            .is_enabled()
            .map_err(|e| AutomationError::ElementNotFound(e.to_string()))
    }

    fn is_visible(&self) -> Result<bool, AutomationError> {
        // offscreen means invisible, right?
        self.element
            .0
            .is_offscreen()
            .map_err(|e| AutomationError::ElementNotFound(e.to_string()))
    }

    fn is_focused(&self) -> Result<bool, AutomationError> {
        // The original implementation was inefficient:
        // It created a new WindowsEngine and compared the focused element's Arc pointer,
        // which is not reliable and very slow.
        // The uiautomation::UIElement provides a direct has_keyboard_focus() method.
        self.element.0.has_keyboard_focus().map_err(|e| AutomationError::PlatformError(format!("Failed to get keyboard focus state: {}", e)))
    }

    fn perform_action(&self, action: &str) -> Result<(), AutomationError> {
        // actions those don't take args
        match action {
            "focus" => self.focus(),
            "invoke" => {
                let invoke_pat = self
                    .element
                    .0
                    .get_pattern::<patterns::UIInvokePattern>()
                    .map_err(|e| AutomationError::PlatformError(e.to_string()))?;
                invoke_pat
                    .invoke()
                    .map_err(|e| AutomationError::PlatformError(e.to_string()))
            }
            "click" => self.click().map(|_| ()),
            "double_click" => self.double_click().map(|_| ()),
            "right_click" => self.right_click().map(|_| ()),
            "toggle" => {
                let toggle_pattern = self
                    .element
                    .0
                    .get_pattern::<patterns::UITogglePattern>()
                    .map_err(|e| AutomationError::PlatformError(e.to_string()))?;
                toggle_pattern
                    .toggle()
                    .map_err(|e| AutomationError::PlatformError(e.to_string()))
            }
            "expand_collapse" => {
                let expand_collapse_pattern = self
                    .element
                    .0
                    .get_pattern::<patterns::UIExpandCollapsePattern>()
                    .map_err(|e| AutomationError::PlatformError(e.to_string()))?;
                expand_collapse_pattern
                    .expand()
                    .map_err(|e| AutomationError::PlatformError(e.to_string()))
            }
            _ => Err(AutomationError::UnsupportedOperation(format!(
                "action '{}' not supported",
                action
            ))),
        }
    }

    fn as_any(&self) -> &dyn std::any::Any {
        self
    }

    fn create_locator(&self, selector: Selector) -> Result<Locator, AutomationError> {
        let automation = WindowsEngine::new(false, false)
            .map_err(|e| AutomationError::PlatformError(e.to_string()))?;

        let attrs = self.attributes();
        debug!(
            "creating locator for element: control_type={:#?}, label={:#?}",
            attrs.role, attrs.label
        );

        let self_element = UIElement::new(Box::new(WindowsUIElement {
            element: self.element.clone(),
        }));

        Ok(Locator::new(std::sync::Arc::new(automation), selector).within(self_element))
    }

    fn clone_box(&self) -> Box<dyn UIElementImpl> {
        Box::new(WindowsUIElement {
            element: self.element.clone(),
        })
    }

    fn scroll(&self, direction: &str, amount: f64) -> Result<(), AutomationError> {
        // First try to focus the element
        self.focus().map_err(|e| AutomationError::PlatformError(format!("Failed to focus element: {:?}", e)))?;

        // Only support up/down directions
        match direction {
            "up" | "down" => {
                // Convert amount to number of key presses (round to nearest integer)
                let times = amount.abs().round() as usize;
                if times == 0 {
                    return Ok(());
                }

                // Send the appropriate key based on direction
                let key = if direction == "up" { "{page_up}" } else { "{page_down}" };
                for _ in 0..times {
                    self.press_key(key)?;
                }
            },
            _ => return Err(AutomationError::UnsupportedOperation(
                "Only 'up' and 'down' scroll directions are supported".to_string(),
            )),
        }

        /* Original implementation commented out
        // Try to get the scroll pattern first
        let scroll_pattern = self.element.0.get_pattern::<patterns::UIScrollPattern>();
        let scroll_item_pattern = self.element.0.get_pattern::<patterns::UIScrollItemPattern>();
        
        if let Ok(scroll_pattern) = scroll_pattern {
            // If we have a scroll pattern, use it
            let scroll_amount = if amount > 0.0 {
                ScrollAmount::SmallIncrement
            } else if amount < 0.0 {
                ScrollAmount::SmallDecrement
            } else {
                ScrollAmount::NoAmount
            };

            let times = amount.abs() as usize;
            for _ in 0..times {
                match direction {
                    "up" => scroll_pattern
                        .scroll(ScrollAmount::NoAmount, scroll_amount)
                        .map_err(|e| AutomationError::PlatformError(format!("Failed to scroll up: {:?}", e))),
                    "down" => scroll_pattern
                        .scroll(ScrollAmount::NoAmount, scroll_amount)
                        .map_err(|e| AutomationError::PlatformError(format!("Failed to scroll down: {:?}", e))),
                    "left" => scroll_pattern
                        .scroll(scroll_amount, ScrollAmount::NoAmount)
                        .map_err(|e| AutomationError::PlatformError(format!("Failed to scroll left: {:?}", e))),
                    "right" => scroll_pattern
                        .scroll(scroll_amount, ScrollAmount::NoAmount)
                        .map_err(|e| AutomationError::PlatformError(format!("Failed to scroll right: {:?}", e))),
                    _ => Err(AutomationError::UnsupportedOperation(
                        "Invalid scroll direction".to_string(),
                    )),
                }?;
            }
        } else if let Ok(scroll_item_pattern) = scroll_item_pattern {
            // If we have a scroll item pattern, use it
            let times = amount.abs() as usize;
            for _ in 0..times {
                match direction {
                    "up" => scroll_item_pattern
                        .scroll_into_view()
                        .map_err(|e| AutomationError::PlatformError(format!("Failed to scroll item up: {:?}", e))),
                    "down" => scroll_item_pattern
                        .scroll_into_view()
                        .map_err(|e| AutomationError::PlatformError(format!("Failed to scroll item down: {:?}", e))),
                    "left" => scroll_item_pattern
                        .scroll_into_view()
                        .map_err(|e| AutomationError::PlatformError(format!("Failed to scroll item left: {:?}", e))),
                    "right" => scroll_item_pattern
                        .scroll_into_view()
                        .map_err(|e| AutomationError::PlatformError(format!("Failed to scroll item right: {:?}", e))),
                    _ => Err(AutomationError::UnsupportedOperation(
                        "Invalid scroll direction".to_string(),
                    )),
                }?;
            }
        } else {
            // If no scroll patterns available, fall back to mouse wheel simulation
            use windows::Win32::UI::Input::KeyboardAndMouse::{
                INPUT, INPUT_0, INPUT_MOUSE, MOUSEEVENTF_WHEEL, MOUSEINPUT, SendInput,
            };
            use std::thread::sleep;
            use std::time::Duration;

            // Get the element's bounds to calculate center point
            let rect = self.element.0.get_bounding_rectangle()
                .map_err(|e| AutomationError::PlatformError(format!("Failed to get element bounds: {:?}", e)))?;
            
            let center_x = rect.get_left() + rect.get_width() / 2;
            let center_y = rect.get_top() + rect.get_height() / 2;

            // Move mouse to center of element
            let mi = MOUSEINPUT {
                dx: center_x,
                dy: center_y,
                mouseData: if amount > 0.0 { 120u32 } else { 0xFFFF_FF88u32 }, // 120 for up, -120 (as unsigned) for down
                dwFlags: MOUSEEVENTF_WHEEL,
                time: 0,
                dwExtraInfo: 0,
            };
            let input = INPUT {
                r#type: INPUT_MOUSE,
                Anonymous: INPUT_0 { mi },
            };

            let times = amount.abs() as usize;
            // Simulate wheel clicks
            for _ in 0..times {
                unsafe { SendInput(&[input], std::mem::size_of::<INPUT>() as i32) };
                sleep(Duration::from_millis(50)); // Small delay between wheel events
            }
        }
        */
        Ok(())
    }

    fn is_keyboard_focusable(&self) -> Result<bool, AutomationError> {
        let variant = self
            .element
            .0
            .get_property_value(UIProperty::IsKeyboardFocusable)
            .map_err(|e| AutomationError::PlatformError(e.to_string()))?;
        variant.try_into().map_err(|e| AutomationError::PlatformError(format!("Failed to convert IsKeyboardFocusable to bool: {:?}", e)))
    }

    // New method for mouse drag
    fn mouse_drag(&self, start_x: f64, start_y: f64, end_x: f64, end_y: f64) -> Result<(), AutomationError> {
        use std::thread::sleep;
        use std::time::Duration;
        self.mouse_click_and_hold(start_x, start_y)?;
        sleep(Duration::from_millis(20));
        self.mouse_move(end_x, end_y)?;
        sleep(Duration::from_millis(20));
        self.mouse_release()?;
        Ok(())
    }

    // New mouse control methods
    fn mouse_click_and_hold(&self, x: f64, y: f64) -> Result<(), AutomationError> {
        use windows::Win32::UI::Input::KeyboardAndMouse::{
            INPUT, INPUT_0, INPUT_MOUSE, MOUSEEVENTF_LEFTDOWN, MOUSEEVENTF_MOVE, MOUSEEVENTF_ABSOLUTE, MOUSEINPUT, SendInput,
        };
        use windows::Win32::UI::WindowsAndMessaging::{GetSystemMetrics, SM_CXSCREEN, SM_CYSCREEN};
        fn to_absolute(x: f64, y: f64) -> (i32, i32) {
            let screen_w = unsafe { GetSystemMetrics(SM_CXSCREEN) };
            let screen_h = unsafe { GetSystemMetrics(SM_CYSCREEN) };
            let abs_x = ((x / screen_w as f64) * 65535.0).round() as i32;
            let abs_y = ((y / screen_h as f64) * 65535.0).round() as i32;
            (abs_x, abs_y)
        }
        let (abs_x, abs_y) = to_absolute(x, y);
        let move_input = INPUT {
            r#type: INPUT_MOUSE,
            Anonymous: INPUT_0 {
                mi: MOUSEINPUT {
                    dx: abs_x,
                    dy: abs_y,
                    mouseData: 0,
                    dwFlags: MOUSEEVENTF_MOVE | MOUSEEVENTF_ABSOLUTE,
                    time: 0,
                    dwExtraInfo: 0,
                },
            },
        };
        let down_input = INPUT {
            r#type: INPUT_MOUSE,
            Anonymous: INPUT_0 {
                mi: MOUSEINPUT {
                    dx: 0,
                    dy: 0,
                    mouseData: 0,
                    dwFlags: MOUSEEVENTF_LEFTDOWN,
                    time: 0,
                    dwExtraInfo: 0,
                },
            },
        };
        unsafe {
            SendInput(&[move_input], std::mem::size_of::<INPUT>() as i32);
            SendInput(&[down_input], std::mem::size_of::<INPUT>() as i32);
        }
        Ok(())
    }
    fn mouse_move(&self, x: f64, y: f64) -> Result<(), AutomationError> {
        use windows::Win32::UI::Input::KeyboardAndMouse::{
            INPUT, INPUT_0, INPUT_MOUSE, MOUSEEVENTF_MOVE, MOUSEEVENTF_ABSOLUTE, MOUSEINPUT, SendInput,
        };
        use windows::Win32::UI::WindowsAndMessaging::{GetSystemMetrics, SM_CXSCREEN, SM_CYSCREEN};
        fn to_absolute(x: f64, y: f64) -> (i32, i32) {
            let screen_w = unsafe { GetSystemMetrics(SM_CXSCREEN) };
            let screen_h = unsafe { GetSystemMetrics(SM_CYSCREEN) };
            let abs_x = ((x / screen_w as f64) * 65535.0).round() as i32;
            let abs_y = ((y / screen_h as f64) * 65535.0).round() as i32;
            (abs_x, abs_y)
        }
        let (abs_x, abs_y) = to_absolute(x, y);
        let move_input = INPUT {
            r#type: INPUT_MOUSE,
            Anonymous: INPUT_0 {
                mi: MOUSEINPUT {
                    dx: abs_x,
                    dy: abs_y,
                    mouseData: 0,
                    dwFlags: MOUSEEVENTF_MOVE | MOUSEEVENTF_ABSOLUTE,
                    time: 0,
                    dwExtraInfo: 0,
                },
            },
        };
        unsafe {
            SendInput(&[move_input], std::mem::size_of::<INPUT>() as i32);
        }
        Ok(())
    }
    fn mouse_release(&self) -> Result<(), AutomationError> {
        use windows::Win32::UI::Input::KeyboardAndMouse::{
            INPUT, INPUT_0, INPUT_MOUSE, MOUSEEVENTF_LEFTUP, MOUSEINPUT, SendInput,
        };
        let up_input = INPUT {
            r#type: INPUT_MOUSE,
            Anonymous: INPUT_0 {
                mi: MOUSEINPUT {
                    dx: 0,
                    dy: 0,
                    mouseData: 0,
                    dwFlags: MOUSEEVENTF_LEFTUP,
                    time: 0,
                    dwExtraInfo: 0,
                },
            },
        };
        unsafe {
            SendInput(&[up_input], std::mem::size_of::<INPUT>() as i32);
        }
        Ok(())
    }
}

// make easier to pass roles
fn map_generic_role_to_win_roles(role: &str) -> ControlType {
    match role.to_lowercase().as_str() {
        "pane" | "app" | "application" => ControlType::Pane,
        "window" | "dialog" => ControlType::Window,
        "button" => ControlType::Button,
        "checkbox" => ControlType::CheckBox,
        "menu" => ControlType::Menu,
        "menuitem" => ControlType::MenuItem,
        "text" => ControlType::Text,
        "tree" => ControlType::Tree,
        "treeitem" => ControlType::TreeItem,
        "data" | "dataitem" => ControlType::DataItem,
        "datagrid" => ControlType::DataGrid,
        "url" | "urlfield" => ControlType::Edit,
        "list" => ControlType::List,
        "image" => ControlType::Image,
        "title" => ControlType::TitleBar,
        "listitem" => ControlType::ListItem,
        "combobox" => ControlType::ComboBox,
        "tab" => ControlType::Tab,
        "tabitem" => ControlType::TabItem,
        "toolbar" => ControlType::ToolBar,
        "appbar" => ControlType::AppBar,
        "calendar" => ControlType::Calendar,
        "edit" => ControlType::Edit,
        "hyperlink" => ControlType::Hyperlink,
        "progressbar" => ControlType::ProgressBar,
        "radiobutton" => ControlType::RadioButton,
        "scrollbar" => ControlType::ScrollBar,
        "slider" => ControlType::Slider,
        "spinner" => ControlType::Spinner,
        "statusbar" => ControlType::StatusBar,
        "tooltip" => ControlType::ToolTip,
        "custom" => ControlType::Custom,
        "group" => ControlType::Group,
        "thumb" => ControlType::Thumb,
        "document" => ControlType::Document,
        "splitbutton" => ControlType::SplitButton,
        "header" => ControlType::Header,
        "headeritem" => ControlType::HeaderItem,
        "table" => ControlType::Table,
        "titlebar" => ControlType::TitleBar,
        "separator" => ControlType::Separator,
        "semanticzoom" => ControlType::SemanticZoom,
        _ => ControlType::Custom, // keep as it is for unknown roles
    }
}

fn get_pid_by_name(name: &str) -> Option<i32> {
    // window title shouldn't be empty
    let command = format!(
        "Get-Process | Where-Object {{ $_.MainWindowTitle -ne '' -and $_.Name -like '*{}*' }} | ForEach-Object {{ $_.Id }}",
        name
    );

    let output = std::process::Command::new("powershell")
        .args(["-NoProfile", "-WindowStyle", "hidden", "-Command", &command])
        .output()
        .expect("Failed to execute PowerShell script");

    if output.status.success() {
        // return only parent pid
        let pid_str = String::from_utf8_lossy(&output.stdout);
        pid_str.lines().next()?.trim().parse().ok()
    } else {
        None
    }
}

// Add this function before the WindowsUIElement implementation
fn generate_element_id(element: &uiautomation::UIElement) -> Result<usize, AutomationError> {
    // Get stable properties that are less likely to change
    // Try cached versions first, fallback to live versions
    let control_type = element.get_cached_control_type()
        .or_else(|_| element.get_control_type())
        .map_err(|e| AutomationError::PlatformError(format!("Failed to get control type: {}", e)))?;
    let name = element.get_cached_name()
        .or_else(|_| element.get_name())
        .map_err(|e| AutomationError::PlatformError(format!("Failed to get name: {}", e)))?;
    let automation_id = element.get_cached_automation_id()
        .or_else(|_| element.get_automation_id())
        .map_err(|e| AutomationError::PlatformError(format!("Failed to get automation ID: {}", e)))?;
    let class_name = element.get_cached_classname()
        .or_else(|_| element.get_classname())
        .map_err(|e| AutomationError::PlatformError(format!("Failed to get classname: {}", e)))?;
    let bounds = element.get_cached_bounding_rectangle()
        .or_else(|_| element.get_bounding_rectangle())
        .map_err(|e| AutomationError::PlatformError(format!("Failed to get bounding rectangle: {}", e)))?;
    // runtime_id is fundamental and less likely to have a distinct cached vs. live fetch issue here
    // It's usually retrieved when the element handle is obtained.
    let runtime_id = element.get_runtime_id()
        .map_err(|e| AutomationError::PlatformError(format!("Failed to get runtime ID: {}", e)))?;
    let help_text = element.get_cached_help_text()
        .or_else(|_| element.get_help_text())
        .map_err(|e| AutomationError::PlatformError(format!("Failed to get help text: {}", e)))?;

    // Create a stable string representation
    let id_string = format!(
        "{}:{}:{}:{}:{}:{}:{}:{}:{:?}:{}",
        control_type,
        name,
        automation_id,
        class_name,
        bounds.get_left(),
        bounds.get_top(),
        bounds.get_width(),
        bounds.get_height(),
        runtime_id,
        help_text
    );
    
    // Generate a hash from the stable string
    use std::collections::hash_map::DefaultHasher;
    use std::hash::{Hash, Hasher};
    let mut hasher = DefaultHasher::new();
    id_string.hash(&mut hasher);
    let hash = hasher.finish() as usize;
    
    // debug!(
    //     "Generated element ID: hash={}, control_type={}, name={}, automation_id={}, class_name={}, bounds=({},{},{},{}), help_text={}",
    //     hash,
    //     control_type,
    //     name,
    //     automation_id,
    //     class_name,
    //     bounds.get_left(),
    //     bounds.get_top(),
    //     bounds.get_width(),
    //     bounds.get_height(),
    //     help_text
    // );
    
    Ok(hash)
}<|MERGE_RESOLUTION|>--- conflicted
+++ resolved
@@ -259,29 +259,6 @@
         // make condition according to selector
         match selector {
             Selector::Role { role, name } => {
-<<<<<<< HEAD
-                let roles = map_generic_role_to_win_roles(role);
-                debug!("searching elements by role: {} within subtree", roles);
-
-                // create matcher, with ref root same as subtree
-                let mut matcher = self
-                        .automation
-                        .0
-                        .create_matcher()
-                        .from_ref(root_ele)
-                        .control_type(roles)
-                        .depth(depth.unwrap_or(50) as u32)
-                        .timeout(timeout_ms as u64);
-
-                if let Some(name) = name {
-                    // use contains_name, its undetermined right now
-                    // wheather we should use `name` or `contains_name`
-                    matcher = matcher.contains_name(name);
-                }
-
-                let elements = matcher.find_all().map_err(|e| {
-                    AutomationError::ElementNotFound(format!("Role: '{}', Err: {}", role, e))
-=======
                 let win_control_type = map_generic_role_to_win_roles(role);
                 debug!(
                     "searching elements by role: {:?} (from: {}), name_filter: {:?}, depth: {:?}, timeout: {}ms, within: {:?}",
@@ -290,7 +267,7 @@
 
                 let actual_depth = depth.unwrap_or(50) as u32;
 
-                let matcher_builder = self
+                let mut matcher_builder = self
                     .automation
                     .0
                     .create_matcher()
@@ -299,16 +276,21 @@
                     .depth(actual_depth)
                     .timeout(timeout_ms as u64);
    
+                if let Some(name) = name {
+                    // use contains_name, its undetermined right now
+                    // wheather we should use `name` or `contains_name`
+                    matcher = matcher.contains_name(name);
+                }
                 
                 let elements = matcher_builder.find_all().map_err(|e| {
                     AutomationError::ElementNotFound(format!(
                         "Role: '{}' (mapped to {:?}), Name: {:?}, Err: {}",
                         role, win_control_type, name, e
                     ))
->>>>>>> fba8b18c
                 })?;
 
                 debug!("found {} elements with role: {} (mapped to {:?}), name_filter: {:?}", elements.len(), role, win_control_type, name);
+
                 return Ok(elements
                     .into_iter()
                     .map(|ele| {
@@ -554,36 +536,13 @@
 
         match selector {
             Selector::Role { role, name } => {
-<<<<<<< HEAD
-                let roles = map_generic_role_to_win_roles(role);
-                debug!("searching element by role: {} within subtree", roles);
-                
-                // create matcher, with ref root same as subtree
-                let mut matcher = self
-                        .automation
-                        .0
-                        .create_matcher()
-                        .from_ref(root_ele)
-                        .control_type(roles)
-                        .timeout(timeout_ms as u64);
-
-                if let Some(name) = name {
-                    // use contains_name, its undetermined right now
-                    // wheather we should use `name` or `contains_name`
-                    matcher = matcher.contains_name(name);
-                }
-
-                // Use find_first with TreeScope::Subtree to ensure we only search within the root element's subtree
-                let element = matcher.find_first().map_err(|e| {
-                    AutomationError::ElementNotFound(format!("Role: '{}', Err: {}", role, e))
-=======
                 let win_control_type = map_generic_role_to_win_roles(role);
                 debug!(
                     "searching element by role: {:?} (from: {}), name_filter: {:?}, timeout: {}ms, within: {:?}",
                     win_control_type, role, name, timeout_ms, root_ele.get_name().unwrap_or_default()
                 );
 
-                let matcher_builder = self
+                let mut matcher_builder = self
                     .automation
                     .0
                     .create_matcher()
@@ -592,13 +551,17 @@
                     .depth(50) // Default depth for find_element
                     .timeout(timeout_ms as u64);
 
+                if let Some(name) = name {
+                    // use contains_name, its undetermined right now
+                    // wheather we should use `name` or `contains_name`
+                    matcher = matcher.contains_name(name);
+                }
 
                 let element = matcher_builder.find_first().map_err(|e| {
                      AutomationError::ElementNotFound(format!(
                         "Role: '{}' (mapped to {:?}), Name: {:?}, Root: {:?}, Err: {}",
                         role, win_control_type, name, root, e
                     ))
->>>>>>> fba8b18c
                 })?;
 
                 let arc_ele = ThreadSafeWinUIElement(Arc::new(element));
